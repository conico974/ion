import pulumi from "@pulumi/pulumi";
import {
  CloudFrontClient,
  CreateInvalidationCommand,
  waitUntilInvalidationCompleted,
} from "@aws-sdk/client-cloudfront";

// CloudFront allows you to specify up to 3,000 paths in a single invalidation
// https://docs.aws.amazon.com/AmazonCloudFront/latest/DeveloperGuide/cloudfront-limits.html#limits-invalidations
const FILE_LIMIT = 3000;
const WILDCARD_LIMIT = 15;

export interface DistributionInvalidationInputs {
  distributionId: pulumi.Input<string>;
  paths?: pulumi.Input<string[]>;
  wait?: pulumi.Input<boolean>;
  version?: pulumi.Input<string>;
}

interface Inputs {
  distributionId: string;
  paths: string[];
  wait: boolean;
  version: string;
}

class Provider implements pulumi.dynamic.ResourceProvider {
  async create(inputs: Inputs): Promise<pulumi.dynamic.CreateResult> {
    await this.handle(inputs);
    return { id: "invalidation", outs: {} };
  }

  async update(
    id: string,
    olds: Inputs,
    news: Inputs,
  ): Promise<pulumi.dynamic.UpdateResult> {
    await this.handle(news);
    return { outs: {} };
  }

  async handle(inputs: Inputs) {
    const client = new CloudFrontClient();
    const ids = await this.invalidate(client, inputs);
<<<<<<< HEAD
    //if (inputs.wait) {
    //  await this.waitForInvalidation(client, inputs, ids);
    //}
=======
    console.log("deciding to wait");
    if (inputs.wait) {
      await this.waitForInvalidation(client, inputs, ids);
    }
    console.log("done waiting");
>>>>>>> 5561f200
  }

  async invalidate(client: CloudFrontClient, inputs: Inputs) {
    const { distributionId, paths } = inputs;

    // Split paths into files and wildcard paths
    const pathsFile: string[] = [];
    const pathsWildcard: string[] = [];
    for (const path of paths) {
      if (path.trim().endsWith("*")) {
        pathsWildcard.push(path);
      } else {
        pathsFile.push(path);
      }
    }

    const stepsCount: number = Math.max(
      Math.ceil(pathsFile.length / FILE_LIMIT),
      Math.ceil(pathsWildcard.length / WILDCARD_LIMIT),
    );

    const invalidationIds: string[] = [];
    for (let i = 0; i < stepsCount; i++) {
      const stepPaths = [
        ...pathsFile.slice(i * FILE_LIMIT, (i + 1) * FILE_LIMIT),
        ...pathsWildcard.slice(i * WILDCARD_LIMIT, (i + 1) * WILDCARD_LIMIT),
      ];
      invalidationIds.push(
        await this.invalidateChunk(client, distributionId, stepPaths),
      );
    }
    return invalidationIds;
  }

  async invalidateChunk(
    client: CloudFrontClient,
    distributionId: string,
    paths: string[],
  ) {
    console.log("invalidating chunk", paths);

    const result = await client.send(
      new CreateInvalidationCommand({
        DistributionId: distributionId,
        InvalidationBatch: {
          CallerReference: Date.now().toString(),
          Paths: {
            Quantity: paths.length,
            Items: paths,
          },
        },
      }),
    );
    const invalidationId = result.Invalidation?.Id;

    if (!invalidationId) {
      throw new Error("Invalidation ID not found");
    }

    console.log("> invalidation id", invalidationId);
    return invalidationId;
  }

<<<<<<< HEAD
  // async waitForInvalidation(
  //   client: CloudFrontClient,
  //   inputs: Inputs,
  //   invalidationIds: string[]
  // ) {
  //   const { distributionId } = inputs;
  //   console.log("waiting for invalidations", invalidationIds);
  //   for (const invalidationId of invalidationIds) {
  //     console.log("> invalidation", invalidationId);
  //     try {
  //       await waitUntilInvalidationCompleted(
  //         {
  //           client: client,
  //           maxWaitTime: 600,
  //         },
  //         {
  //           DistributionId: distributionId,
  //           Id: invalidationId,
  //         }
  //       );
  //     } catch (e) {
  //       // supress errors
  //       console.error(e);
  //     }
  //   }
  // }
=======
  async waitForInvalidation(
    client: CloudFrontClient,
    inputs: Inputs,
    invalidationIds: string[],
  ) {
    const { distributionId } = inputs;
    console.log("waiting for invalidations", invalidationIds);
    for (const invalidationId of invalidationIds) {
      console.log("> invalidation", invalidationId);
      try {
        console.log("starting wait", waitUntilInvalidationCompleted);
        await waitUntilInvalidationCompleted(
          {
            client: client,
            maxWaitTime: 600,
          },
          {
            DistributionId: distributionId,
            Id: invalidationId,
          },
        );
        console.log("done waiting for invalidation");
      } catch (e) {
        throw e;
        // supress errors
        console.error(e);
      }
    }
  }
>>>>>>> 5561f200
}

export class DistributionInvalidation extends pulumi.dynamic.Resource {
  account!: pulumi.Output<string>;
  constructor(
    name: string,
    args: DistributionInvalidationInputs,
    opts?: pulumi.CustomResourceOptions,
  ) {
    super(
      new Provider(),
      name,
      {
        ...args,
        paths: pulumi
          .all([args.paths])
          .apply(([paths]) => [...new Set(paths ?? ["/*"])]),
        wait: args.wait || false,
        version:
          args.version ||
          Date.now().toString(16) + Math.random().toString(16).slice(2),
      },
      opts,
    );
  }
}<|MERGE_RESOLUTION|>--- conflicted
+++ resolved
@@ -33,7 +33,7 @@
   async update(
     id: string,
     olds: Inputs,
-    news: Inputs,
+    news: Inputs
   ): Promise<pulumi.dynamic.UpdateResult> {
     await this.handle(news);
     return { outs: {} };
@@ -42,17 +42,9 @@
   async handle(inputs: Inputs) {
     const client = new CloudFrontClient();
     const ids = await this.invalidate(client, inputs);
-<<<<<<< HEAD
-    //if (inputs.wait) {
-    //  await this.waitForInvalidation(client, inputs, ids);
-    //}
-=======
-    console.log("deciding to wait");
     if (inputs.wait) {
       await this.waitForInvalidation(client, inputs, ids);
     }
-    console.log("done waiting");
->>>>>>> 5561f200
   }
 
   async invalidate(client: CloudFrontClient, inputs: Inputs) {
@@ -71,7 +63,7 @@
 
     const stepsCount: number = Math.max(
       Math.ceil(pathsFile.length / FILE_LIMIT),
-      Math.ceil(pathsWildcard.length / WILDCARD_LIMIT),
+      Math.ceil(pathsWildcard.length / WILDCARD_LIMIT)
     );
 
     const invalidationIds: string[] = [];
@@ -81,7 +73,7 @@
         ...pathsWildcard.slice(i * WILDCARD_LIMIT, (i + 1) * WILDCARD_LIMIT),
       ];
       invalidationIds.push(
-        await this.invalidateChunk(client, distributionId, stepPaths),
+        await this.invalidateChunk(client, distributionId, stepPaths)
       );
     }
     return invalidationIds;
@@ -90,7 +82,7 @@
   async invalidateChunk(
     client: CloudFrontClient,
     distributionId: string,
-    paths: string[],
+    paths: string[]
   ) {
     console.log("invalidating chunk", paths);
 
@@ -104,7 +96,7 @@
             Items: paths,
           },
         },
-      }),
+      })
     );
     const invalidationId = result.Invalidation?.Id;
 
@@ -116,45 +108,15 @@
     return invalidationId;
   }
 
-<<<<<<< HEAD
-  // async waitForInvalidation(
-  //   client: CloudFrontClient,
-  //   inputs: Inputs,
-  //   invalidationIds: string[]
-  // ) {
-  //   const { distributionId } = inputs;
-  //   console.log("waiting for invalidations", invalidationIds);
-  //   for (const invalidationId of invalidationIds) {
-  //     console.log("> invalidation", invalidationId);
-  //     try {
-  //       await waitUntilInvalidationCompleted(
-  //         {
-  //           client: client,
-  //           maxWaitTime: 600,
-  //         },
-  //         {
-  //           DistributionId: distributionId,
-  //           Id: invalidationId,
-  //         }
-  //       );
-  //     } catch (e) {
-  //       // supress errors
-  //       console.error(e);
-  //     }
-  //   }
-  // }
-=======
   async waitForInvalidation(
     client: CloudFrontClient,
     inputs: Inputs,
-    invalidationIds: string[],
+    invalidationIds: string[]
   ) {
     const { distributionId } = inputs;
-    console.log("waiting for invalidations", invalidationIds);
     for (const invalidationId of invalidationIds) {
       console.log("> invalidation", invalidationId);
       try {
-        console.log("starting wait", waitUntilInvalidationCompleted);
         await waitUntilInvalidationCompleted(
           {
             client: client,
@@ -163,17 +125,14 @@
           {
             DistributionId: distributionId,
             Id: invalidationId,
-          },
+          }
         );
-        console.log("done waiting for invalidation");
       } catch (e) {
-        throw e;
         // supress errors
         console.error(e);
       }
     }
   }
->>>>>>> 5561f200
 }
 
 export class DistributionInvalidation extends pulumi.dynamic.Resource {
@@ -181,7 +140,7 @@
   constructor(
     name: string,
     args: DistributionInvalidationInputs,
-    opts?: pulumi.CustomResourceOptions,
+    opts?: pulumi.CustomResourceOptions
   ) {
     super(
       new Provider(),
@@ -196,7 +155,7 @@
           args.version ||
           Date.now().toString(16) + Math.random().toString(16).slice(2),
       },
-      opts,
+      opts
     );
   }
 }